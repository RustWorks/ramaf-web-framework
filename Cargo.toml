--- conflicted
+++ resolved
@@ -257,23 +257,6 @@
 bytes = { workspace = true, optional = true }
 hex = { workspace = true, optional = true }
 matchit = { workspace = true, optional = true }
-<<<<<<< HEAD
-rama-core = { version = "0.2.0-alpha.9", path = "rama-core" }
-rama-dns = { version = "0.2.0-alpha.9", path = "rama-dns", optional = true }
-rama-haproxy = { version = "0.2.0-alpha.9", path = "rama-haproxy", optional = true }
-rama-http = { version = "0.2.0-alpha.9", path = "rama-http", optional = true }
-rama-http-backend = { version = "0.2.0-alpha.9", path = "rama-http-backend", optional = true }
-rama-http-core = { version = "0.2.0-alpha.9", path = "rama-http-core", optional = true }
-rama-net = { version = "0.2.0-alpha.9", path = "rama-net", optional = true }
-rama-proxy = { version = "0.2.0-alpha.9", path = "rama-proxy", optional = true }
-rama-socks5 = { version = "0.2.0-alpha.9", path = "rama-socks5", optional = true }
-rama-tcp = { version = "0.2.0-alpha.9", path = "rama-tcp", optional = true }
-rama-tls = { version = "0.2.0-alpha.9", path = "rama-tls", optional = true }
-rama-tls-rustls = { version = "0.2.0-alpha.9", path = "rama-tls-rustls", optional = true }
-rama-ua = { version = "0.2.0-alpha.9", path = "rama-ua", optional = true }
-rama-udp = { version = "0.2.0-alpha.9", path = "rama-udp", optional = true }
-rama-utils = { version = "0.2.0-alpha.9", path = "rama-utils" }
-=======
 rama-core = { version = "0.2.0-alpha.10", path = "rama-core" }
 rama-dns = { version = "0.2.0-alpha.10", path = "rama-dns", optional = true }
 rama-haproxy = { version = "0.2.0-alpha.10", path = "rama-haproxy", optional = true }
@@ -282,13 +265,13 @@
 rama-http-core = { version = "0.2.0-alpha.10", path = "rama-http-core", optional = true }
 rama-net = { version = "0.2.0-alpha.10", path = "rama-net", optional = true }
 rama-proxy = { version = "0.2.0-alpha.10", path = "rama-proxy", optional = true }
+rama-socks5 = { version = "0.2.0-alpha.10", path = "rama-socks5", optional = true }
 rama-tcp = { version = "0.2.0-alpha.10", path = "rama-tcp", optional = true }
 rama-tls = { version = "0.2.0-alpha.10", path = "rama-tls", optional = true }
 rama-tls-rustls = { version = "0.2.0-alpha.10", path = "rama-tls-rustls", optional = true }
 rama-ua = { version = "0.2.0-alpha.10", path = "rama-ua", optional = true }
 rama-udp = { version = "0.2.0-alpha.10", path = "rama-udp", optional = true }
 rama-utils = { version = "0.2.0-alpha.10", path = "rama-utils" }
->>>>>>> b1e849a4
 serde = { workspace = true, optional = true }
 serde_html_form = { workspace = true, optional = true }
 serde_json = { workspace = true, optional = true }
