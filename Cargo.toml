[workspace]
members = [
    ".",
    "fuzz",
    "rama-cli",
    "rama-core",
    "rama-dns",
    "rama-error",
    "rama-haproxy",
    "rama-http",
    "rama-http-backend",
    "rama-http-core",
    "rama-http-core/tests/h2-fuzz",
    "rama-http-core/tests/h2-support",
    "rama-http-types",
    "rama-macros",
    "rama-macros/tests/macros",
    "rama-net",
    "rama-proxy",
    "rama-socks5",
    "rama-tcp",
    "rama-tls-boring",
    "rama-tls-rustls",
    "rama-tower",
    "rama-ua",
    "rama-udp",
    "rama-utils",
]

[workspace.package]
version = "0.2.0-alpha.14"
license = "MIT OR Apache-2.0"
edition = "2024"
repository = "https://github.com/plabayo/rama"
homepage = "https://ramaproxy.org"
keywords = ["io", "async", "non-blocking", "service", "rama"]
categories = ["asynchronous", "network-programming", "web-programming", "web-programming::http-client", "web-programming::http-server"]
authors = ["Glen De Cauwsemaecker <glen@plabayo.tech>"]
rust-version = "1.85.0"

[workspace.dependencies]
async-compression = "0.4"
base64 = "0.22"
bitflags = "2.9"
md5 = "0.7"
brotli = "8"
bytes = "1"
clap = { version = "4.5", features = ["derive"] }
crossterm = "0.29"
csv = "1.3"
flate2 = "1.1"
futures-lite = "2.6"
futures-core = "0.3"
futures = "0.3"
h2 = "0.4"
headers = "0.4"
matchit = "0.8"
moka = "0.12"
hex = "0.4"
http = "1"
http-body = "1"
http-body-util = "0.1"
http-range-header = "0.4"
deadpool-postgres = "0.14"
httpdate = "1.0"
rama-boring = "0.2.0-alpha.6"
rama-boring-tokio = "0.2.0-alpha.6"
ipnet = "2.11"
libfuzzer-sys = "0.4"
honggfuzz = "0.5"
itertools = "0.14"
mime = "0.3.17"
mime_guess = { version = "2", default-features = false }
percent-encoding = "2.3"
pin-project-lite = "0.2"
rustls-pki-types = "^1"
proc-macro2 = "1.0"
psl = "2"
socket2 = "0.5.9"
opentelemetry = { version = "0.29", default-features = false, features = [
    "trace",
] }
nom = "8.0.0"
opentelemetry-otlp = { version = "0.29", features = ["tokio"] }
opentelemetry_sdk = { version = "0.29", default-features = false, features = [
    "trace",
    "rt-tokio",
] }
opentelemetry-semantic-conventions = { version = "0.29", features = [
    "semconv_experimental",
] }
quickcheck = "1.0"
quote = "1.0"
rcgen = { version = "0.13", default-features = false, features = ["pem", "aws_lc_rs"] }
regex = "1.11"
rustls = { version = "0.23", default-features = false, features = [
    "logging",
    "std",
    "tls12",
    "aws_lc_rs",
] }
aws-lc-sys = { version = "0.28", features = ["bindgen"] }
derive_more = "2.0"
rustls-native-certs = "0.8"
rustls-pemfile = "2.2"
rustversion = "1.0"
serde = "1.0"
serde_json = "1.0"
serde_html_form = "0.2"
syn = "2.0"
sync_wrapper = "1.0"
tempfile = "3.19"
tokio = "1.44"
spmc = "0.3"
tokio-graceful = "0.2"
tokio-rustls = { version = "0.26", default-features = false, features = [
    "logging",
    "tls12",
    "aws_lc_rs",
] }
tokio-test = "0.4"
tokio-util = "0.7"
tracing = "0.1"
tracing-subscriber = "0.3"
tracing-tree = "0.4"
trybuild = "1.0"
uuid = "1.16"
nanoid = "0.4"
zstd = "0.13"
venndb = "0.5"
unicode-normalization = "0.1"
iri-string = "0.7"
escargot = "0.5"
divan = "0.1"
webpki-roots = "0.26"
terminal-prompt = "0.2"
parking_lot = "0.12"
const_format = "0.2"
hickory-resolver = { version = "0.25", default-features = false, features = [
    "tokio",
    "system-config",
] }
arc-swap = "1.7"
flume = "0.11"
atomic-waker = "1.1"
futures-sink = "0.3"
fnv = "1.0"
slab = "0.4"
indexmap = "2"
rand = "0.9"
walkdir = "2.5"
tokio-postgres = "0.7"
env_logger = "0.11"
httparse = "1.10"
smallvec = { version = "1.15", features = ["const_generics", "const_new"] }
itoa = "1"
want = "0.3"
futures-util = "0.3"
futures-channel = "0.3"
sha2 = "0.10"
jemallocator = { package = "tikv-jemallocator", version = "0.6" }
mimalloc = { version = "0.1", default-features = false }
chrono = "0.4"
smol_str = "0.3"
tower-service = "0.3"
tower-layer = "0.3"

[workspace.lints.rust]
unreachable_pub = "deny"
elided_lifetimes_in_paths = "allow"
unexpected_cfgs = { level = "warn", check-cfg = ['cfg(fuzzing)'] }

[workspace.lints.clippy]
all = { level = "warn", priority = -1 }
todo = "warn"
empty_enum = "warn"
enum_glob_use = "warn"
mem_forget = "warn"
unused_self = "warn"
filter_map_next = "warn"
needless_continue = "warn"
needless_borrow = "warn"
match_wildcard_for_single_variants = "warn"
if_let_mutex = "warn"
await_holding_lock = "warn"
match_on_vec_items = "warn"
imprecise_flops = "warn"
suboptimal_flops = "warn"
lossy_float_literal = "warn"
rest_pat_in_fully_bound_structs = "warn"
fn_params_excessive_bools = "warn"
exit = "warn"
inefficient_to_string = "warn"
linkedlist = "warn"
macro_use_imports = "warn"
option_option = "warn"
verbose_file_reads = "warn"
unnested_or_patterns = "warn"
str_to_string = "warn"
type_complexity = "allow"

[package]
name = "rama"
readme = "README.md"
documentation = "https://docs.rs/rama"
description = "modular service framework"
version = { workspace = true }
license = { workspace = true }
edition = { workspace = true }
repository = { workspace = true }
homepage = { workspace = true }
keywords = { workspace = true }
categories = { workspace = true }
authors = { workspace = true }
rust-version = { workspace = true }
resolver = "3"

[lints]
workspace = true

[features]
default = []
full = [
    "telemetry",
    "compression",
    "rustls",
    "boring",
    "cli",
    "tcp",
    "udp",
    "http-full",
    "proxy-full",
    "tower",
]
telemetry = ["rama-core/telemetry", "rama-net?/telemetry", "rama-http?/telemetry"]
compression = ["http", "rama-http?/compression", "rama-tls-boring?/compression"]
tls = ["net", "rama-net?/tls", "rama-http?/tls", "rama-http-backend?/tls", "rama-ua?/tls"]
rustls = ["tls", "dep:rama-tls-rustls", "rama-http-backend?/rustls"]
boring = ["tls", "dep:rama-tls-boring", "rama-http-backend?/boring"]
cli = ["dep:base64", "dep:bytes", "dep:hex", "dep:serde", "dep:serde_json", "dep:serde_html_form", "dep:tracing", "dep:tokio", "http"]
net = ["dep:rama-net"]
dns = ["net", "dep:rama-dns"]
tcp = ["dns", "dep:rama-tcp"]
udp = ["net", "dep:rama-udp"]
http = ["net", "dep:rama-http", "net", "ua", "rama-net?/http", "rama-tcp?/http", "rama-tower?/http"]
http-full = ["http", "tcp", "dep:rama-http-backend", "dep:rama-http-core", "ua-embed-profiles", "compression"]
proxy = ["dep:rama-proxy"]
haproxy = ["dep:rama-haproxy"]
socks5 = ["dep:rama-socks5", "rama-net/http", "rama-tcp/http"]
ua = ["dep:rama-ua"]
<<<<<<< HEAD
ua-embed-profiles = ["ua", "rama-ua/embed-profiles"]
proxy-memory-db = ["proxy", "rama-proxy/memory-db", "rama-net/venndb"]
proxy-live-update = ["proxy", "rama-proxy/live-update"]
proxy-csv = ["proxy", "rama-proxy/csv"]
proxy-full = ["proxy-memory-db", "proxy-live-update", "proxy-csv", "haproxy", "socks5"]
=======
ua-embed-profiles = ["ua", "rama-ua?/embed-profiles"]
proxy-memory-db = ["proxy", "rama-proxy?/memory-db", "rama-net/venndb"]
proxy-live-update = ["proxy", "rama-proxy?/live-update"]
proxy-csv = ["proxy", "rama-proxy?/csv"]
proxy-full = ["proxy-memory-db", "proxy-live-update", "proxy-csv", "haproxy"]
tower = ["dep:rama-tower"]
>>>>>>> 4311b402

[build-dependencies]
rustversion = { workspace = true }

[dependencies]
base64 = { workspace = true, optional = true }
bytes = { workspace = true, optional = true }
hex = { workspace = true, optional = true }
<<<<<<< HEAD
rama-core = { version = "0.2.0-alpha.13", path = "rama-core" }
rama-dns = { version = "0.2.0-alpha.13", path = "rama-dns", optional = true }
rama-haproxy = { version = "0.2.0-alpha.13", path = "rama-haproxy", optional = true }
rama-http = { version = "0.2.0-alpha.13", path = "rama-http", optional = true }
rama-http-backend = { version = "0.2.0-alpha.13", path = "rama-http-backend", optional = true }
rama-http-core = { version = "0.2.0-alpha.13", path = "rama-http-core", optional = true }
rama-net = { version = "0.2.0-alpha.13", path = "rama-net", optional = true }
rama-proxy = { version = "0.2.0-alpha.13", path = "rama-proxy", optional = true }
rama-socks5 = { version = "0.2.0-alpha.13", path = "rama-socks5", optional = true }
rama-tcp = { version = "0.2.0-alpha.13", path = "rama-tcp", optional = true }
rama-tls = { version = "0.2.0-alpha.13", path = "rama-tls", optional = true }
rama-tls-rustls = { version = "0.2.0-alpha.13", path = "rama-tls-rustls", optional = true }
rama-ua = { version = "0.2.0-alpha.13", path = "rama-ua", optional = true }
rama-udp = { version = "0.2.0-alpha.13", path = "rama-udp", optional = true }
rama-utils = { version = "0.2.0-alpha.13", path = "rama-utils" }
=======
rama-core = { version = "0.2.0-alpha.14", path = "rama-core" }
rama-dns = { version = "0.2.0-alpha.14", path = "rama-dns", optional = true }
rama-haproxy = { version = "0.2.0-alpha.14", path = "rama-haproxy", optional = true }
rama-http = { version = "0.2.0-alpha.14", path = "rama-http", optional = true }
rama-http-backend = { version = "0.2.0-alpha.14", path = "rama-http-backend", optional = true }
rama-http-core = { version = "0.2.0-alpha.14", path = "rama-http-core", optional = true }
rama-net = { version = "0.2.0-alpha.14", path = "rama-net", optional = true }
rama-proxy = { version = "0.2.0-alpha.14", path = "rama-proxy", optional = true }
rama-tcp = { version = "0.2.0-alpha.14", path = "rama-tcp", optional = true }
rama-tls-boring = { version = "0.2.0-alpha.14", path = "rama-tls-boring", optional = true }
rama-tls-rustls = { version = "0.2.0-alpha.14", path = "rama-tls-rustls", optional = true }
rama-tower = { version = "0.2.0-alpha.14", path = "rama-tower", optional = true }
rama-ua = { version = "0.2.0-alpha.14", path = "rama-ua", optional = true }
rama-udp = { version = "0.2.0-alpha.14", path = "rama-udp", optional = true }
rama-utils = { version = "0.2.0-alpha.14", path = "rama-utils" }
>>>>>>> 4311b402
serde = { workspace = true, optional = true }
serde_html_form = { workspace = true, optional = true }
serde_json = { workspace = true, optional = true }
tokio = { workspace = true, features = ["macros", "io-std"], optional = true }
tracing = { workspace = true, optional = true }

[dev-dependencies]
bytes = { workspace = true }
derive_more = { workspace = true, features = ["as_ref"] }
divan = { workspace = true }
escargot = { workspace = true }
futures = { workspace = true }
futures-channel = { workspace = true }
futures-util = { workspace = true }
h2-support = { path = "rama-http-core/tests/h2-support" }
http = { workspace = true }
itertools = { workspace = true }
opentelemetry-otlp = { workspace = true, features = ["grpc-tonic"] }
opentelemetry_sdk = { workspace = true }
pin-project-lite = { workspace = true }
regex = { workspace = true }
serde = { workspace = true, features = ["derive"] }
serde_html_form = { workspace = true }
serde_json = { workspace = true }
spmc = { workspace = true }
tokio = { workspace = true, features = ["macros", "rt-multi-thread"] }
tokio-test = { workspace = true }
tracing = { workspace = true }
tracing-subscriber = { workspace = true, features = ["env-filter"] }

[profile.dev.package."*"]
opt-level = 3

[profile.dev]
debug = false
opt-level = 1

[package.metadata.docs.rs]
all-features = true
rustdoc-args = ["--cfg", "docsrs"]

[[bench]]
name = "ua_parse"
harness = false

[[bench]]
name = "h2"
harness = false

[[bench]]
name = "http_core_body"
path = "benches/http_core_body.rs"
required-features = ["full"]
harness = false

[[bench]]
name = "http_core_connect"
path = "benches/http_core_connect.rs"
required-features = ["full"]
harness = false

[[bench]]
name = "http_core_end_to_end"
path = "benches/http_core_end_to_end.rs"
required-features = ["full"]
harness = false

[[bench]]
name = "http_core_pipeline"
path = "benches/http_core_pipeline.rs"
required-features = ["full"]
harness = false

[[bench]]
name = "http_core_server"
path = "benches/http_core_server.rs"
required-features = ["full"]
harness = false

[[example]]
name = "http_conn_state"
required-features = ["http-full"]

[[example]]
name = "http_connect_proxy"
required-features = ["http-full"]

[[example]]
name = "http_form"
required-features = ["http-full"]

[[example]]
name = "http_health_check"
required-features = ["http-full"]

[[example]]
name = "http_high_level_client"
required-features = ["http-full"]

[[example]]
name = "http_k8s_health"
required-features = ["http-full"]

[[example]]
name = "http_key_value_store"
required-features = ["http-full"]

[[example]]
name = "http_listener_hello"
required-features = ["http-full"]

[[example]]
name = "http_mitm_proxy_boring"
required-features = ["http-full", "boring"]

[[example]]
name = "http_mitm_proxy_rustls"
required-features = ["http-full", "rustls"]

[[example]]
name = "http_pooled_client"
required-features = ["http-full"]

[[example]]
name = "http_rate_limit"
required-features = ["http-full"]

[[example]]
name = "http_service_fs"
required-features = ["http-full"]

[[example]]
name = "http_service_hello"
required-features = ["http-full"]

[[example]]
name = "http_service_match"
required-features = ["http-full"]

[[example]]
name = "http_telemetry"
required-features = ["http-full", "telemetry"]

[[example]]
name = "http_user_agent_classifier"
required-features = ["http-full"]

[[example]]
name = "http_rama_tower"
required-features = ["http-full", "tower"]

[[example]]
name = "http_web_router"
required-features = ["http-full"]

[[example]]
name = "http_web_service_dir_and_api"
required-features = ["http-full"]

[[example]]
name = "https_connect_proxy"
required-features = ["http-full", "rustls"]

[[example]]
name = "mtls_tunnel_and_service"
required-features = ["http-full", "rustls"]

[[example]]
name = "tcp_listener_hello"
required-features = ["tcp"]

[[example]]
name = "tcp_listener_layers"
required-features = ["tcp"]

[[example]]
name = "udp_codec"
required-features = ["udp"]

[[example]]
name = "tls_boring_dynamic_certs"
required-features = ["boring", "http-full"]

[[example]]
name = "tls_rustls_dynamic_certs"
required-features = ["rustls", "http-full"]

[[example]]
name = "tls_rustls_dynamic_config"
required-features = ["rustls", "http-full"]

[[example]]
name = "tls_boring_termination"
required-features = ["boring", "haproxy", "http-full"]

[[example]]
name = "tls_rustls_termination"
required-features = ["rustls", "haproxy", "http-full"]

[profile.release]
codegen-units = 1
incremental = false

[profile.bench]
codegen-units = 1
incremental = false<|MERGE_RESOLUTION|>--- conflicted
+++ resolved
@@ -248,20 +248,12 @@
 haproxy = ["dep:rama-haproxy"]
 socks5 = ["dep:rama-socks5", "rama-net/http", "rama-tcp/http"]
 ua = ["dep:rama-ua"]
-<<<<<<< HEAD
-ua-embed-profiles = ["ua", "rama-ua/embed-profiles"]
-proxy-memory-db = ["proxy", "rama-proxy/memory-db", "rama-net/venndb"]
-proxy-live-update = ["proxy", "rama-proxy/live-update"]
-proxy-csv = ["proxy", "rama-proxy/csv"]
-proxy-full = ["proxy-memory-db", "proxy-live-update", "proxy-csv", "haproxy", "socks5"]
-=======
 ua-embed-profiles = ["ua", "rama-ua?/embed-profiles"]
 proxy-memory-db = ["proxy", "rama-proxy?/memory-db", "rama-net/venndb"]
 proxy-live-update = ["proxy", "rama-proxy?/live-update"]
 proxy-csv = ["proxy", "rama-proxy?/csv"]
-proxy-full = ["proxy-memory-db", "proxy-live-update", "proxy-csv", "haproxy"]
+proxy-full = ["proxy-memory-db", "proxy-live-update", "proxy-csv", "haproxy", "socks5"]
 tower = ["dep:rama-tower"]
->>>>>>> 4311b402
 
 [build-dependencies]
 rustversion = { workspace = true }
@@ -270,23 +262,6 @@
 base64 = { workspace = true, optional = true }
 bytes = { workspace = true, optional = true }
 hex = { workspace = true, optional = true }
-<<<<<<< HEAD
-rama-core = { version = "0.2.0-alpha.13", path = "rama-core" }
-rama-dns = { version = "0.2.0-alpha.13", path = "rama-dns", optional = true }
-rama-haproxy = { version = "0.2.0-alpha.13", path = "rama-haproxy", optional = true }
-rama-http = { version = "0.2.0-alpha.13", path = "rama-http", optional = true }
-rama-http-backend = { version = "0.2.0-alpha.13", path = "rama-http-backend", optional = true }
-rama-http-core = { version = "0.2.0-alpha.13", path = "rama-http-core", optional = true }
-rama-net = { version = "0.2.0-alpha.13", path = "rama-net", optional = true }
-rama-proxy = { version = "0.2.0-alpha.13", path = "rama-proxy", optional = true }
-rama-socks5 = { version = "0.2.0-alpha.13", path = "rama-socks5", optional = true }
-rama-tcp = { version = "0.2.0-alpha.13", path = "rama-tcp", optional = true }
-rama-tls = { version = "0.2.0-alpha.13", path = "rama-tls", optional = true }
-rama-tls-rustls = { version = "0.2.0-alpha.13", path = "rama-tls-rustls", optional = true }
-rama-ua = { version = "0.2.0-alpha.13", path = "rama-ua", optional = true }
-rama-udp = { version = "0.2.0-alpha.13", path = "rama-udp", optional = true }
-rama-utils = { version = "0.2.0-alpha.13", path = "rama-utils" }
-=======
 rama-core = { version = "0.2.0-alpha.14", path = "rama-core" }
 rama-dns = { version = "0.2.0-alpha.14", path = "rama-dns", optional = true }
 rama-haproxy = { version = "0.2.0-alpha.14", path = "rama-haproxy", optional = true }
@@ -295,6 +270,7 @@
 rama-http-core = { version = "0.2.0-alpha.14", path = "rama-http-core", optional = true }
 rama-net = { version = "0.2.0-alpha.14", path = "rama-net", optional = true }
 rama-proxy = { version = "0.2.0-alpha.14", path = "rama-proxy", optional = true }
+rama-socks5 = { version = "0.2.0-alpha.14", path = "rama-socks5", optional = true }
 rama-tcp = { version = "0.2.0-alpha.14", path = "rama-tcp", optional = true }
 rama-tls-boring = { version = "0.2.0-alpha.14", path = "rama-tls-boring", optional = true }
 rama-tls-rustls = { version = "0.2.0-alpha.14", path = "rama-tls-rustls", optional = true }
@@ -302,7 +278,6 @@
 rama-ua = { version = "0.2.0-alpha.14", path = "rama-ua", optional = true }
 rama-udp = { version = "0.2.0-alpha.14", path = "rama-udp", optional = true }
 rama-utils = { version = "0.2.0-alpha.14", path = "rama-utils" }
->>>>>>> 4311b402
 serde = { workspace = true, optional = true }
 serde_html_form = { workspace = true, optional = true }
 serde_json = { workspace = true, optional = true }
